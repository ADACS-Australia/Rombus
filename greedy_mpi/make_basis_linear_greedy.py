--- conflicted
+++ resolved
@@ -49,13 +49,8 @@
 
 
 fmin = 20
-<<<<<<< HEAD
-fmax = 4096 
 deltaF = 1./4.
-=======
 fmax = 4096
-deltaF = 1./256.
->>>>>>> 7894bfa3
 fseries = np.linspace(fmin, fmax, int((fmax-fmin)/deltaF)+1)
 fmin_index = int(fmin/deltaF)
 
